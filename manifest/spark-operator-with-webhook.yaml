#
# Copyright 2017 Google LLC
#
# Licensed under the Apache License, Version 2.0 (the "License");
# you may not use this file except in compliance with the License.
# You may obtain a copy of the License at
#
#     https://www.apache.org/licenses/LICENSE-2.0
#
# Unless required by applicable law or agreed to in writing, software
# distributed under the License is distributed on an "AS IS" BASIS,
# WITHOUT WARRANTIES OR CONDITIONS OF ANY KIND, either express or implied.
# See the License for the specific language governing permissions and
# limitations under the License.
#

apiVersion: apps/v1
kind: Deployment
metadata:
  name: sparkoperator
  namespace: spark-operator
  labels:
    app.kubernetes.io/name: sparkoperator
    app.kubernetes.io/version: v2.4.0-v1alpha1
spec:
  replicas: 1
  selector:
    matchLabels:
      app.kubernetes.io/name: sparkoperator
      app.kubernetes.io/version: v2.4.0-v1alpha1
  strategy:
    type: Recreate
  template:
    metadata:
      labels:
        app.kubernetes.io/name: sparkoperator
        app.kubernetes.io/version: v2.4.0-v1alpha1
      initializers:
        pending: []
    spec:
      serviceAccountName: sparkoperator
      volumes:
      - name: webhook-certs
        secret:
          secretName: spark-webhook-certs
      containers:
      - name: sparkoperator
        image: gcr.io/spark-operator/spark-operator:v2.4.0-v1alpha1-latest
        imagePullPolicy: IfNotPresent
        volumeMounts:
        - name: webhook-certs
          mountPath: /etc/webhook-certs
        ports:
        - containerPort: 8080    
        command: ["/usr/bin/spark-operator"]
        args:
        - -logtostderr
        - -enable-webhook=true
---
apiVersion: batch/v1
kind: Job
metadata:
  name: sparkoperator-init
  namespace: spark-operator
  labels:
    app.kubernetes.io/name: sparkoperator
    app.kubernetes.io/version: v2.4.0-v1alpha1
spec:
  backoffLimit: 3
  template:
    metadata:
      labels:
        app.kubernetes.io/name: sparkoperator
        app.kubernetes.io/version: v2.4.0-v1alpha1
    spec:
      serviceAccountName: sparkoperator
      restartPolicy: Never
      containers:
      - name: main
<<<<<<< HEAD
        image: gcr.io/spark-operator/spark-operator:v2.4.0-v1alpha1-latest
<<<<<<< HEAD
        imagePullPolicy: Always
=======
        image: gcr.io/spark-operator/spark-operator:v2.3.1-v1alpha1-latest
        imagePullPolicy: IfNotPresent
>>>>>>> Added basic integration tests
=======
        imagePullPolicy: IfNotPresent
>>>>>>> fa1b9e33
        command: ["/usr/bin/gencerts.sh", "-p"]
---
kind: Service
apiVersion: v1
metadata:
  name: spark-webhook
  namespace: spark-operator
spec:
  ports:
    - port: 443
      targetPort: 8080
      name: webhook
  selector:
    app.kubernetes.io/name: sparkoperator
    app.kubernetes.io/version: v2.4.0-v1alpha1<|MERGE_RESOLUTION|>--- conflicted
+++ resolved
@@ -77,17 +77,8 @@
       restartPolicy: Never
       containers:
       - name: main
-<<<<<<< HEAD
         image: gcr.io/spark-operator/spark-operator:v2.4.0-v1alpha1-latest
-<<<<<<< HEAD
-        imagePullPolicy: Always
-=======
-        image: gcr.io/spark-operator/spark-operator:v2.3.1-v1alpha1-latest
         imagePullPolicy: IfNotPresent
->>>>>>> Added basic integration tests
-=======
-        imagePullPolicy: IfNotPresent
->>>>>>> fa1b9e33
         command: ["/usr/bin/gencerts.sh", "-p"]
 ---
 kind: Service
